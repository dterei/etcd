--- conflicted
+++ resolved
@@ -216,12 +216,8 @@
 		}
 		cfg.Cluster.SetID(existingCluster.id)
 		cfg.Cluster.SetStore(st)
-<<<<<<< HEAD
+		cfg.Print()
 		id, n, s, w = startNode(cfg, nil)
-=======
-		cfg.Print()
-		id, n, w = startNode(cfg, nil)
->>>>>>> e04e4632
 	case !haveWAL && cfg.NewCluster:
 		if err := cfg.VerifyBootstrapConfig(); err != nil {
 			return nil, err
@@ -240,13 +236,8 @@
 			}
 		}
 		cfg.Cluster.SetStore(st)
-<<<<<<< HEAD
-		log.Printf("etcdserver: initial cluster members: %s", cfg.Cluster)
+		cfg.PrintWithInitial()
 		id, n, s, w = startNode(cfg, cfg.Cluster.MemberIDs())
-=======
-		cfg.PrintWithInitial()
-		id, n, w = startNode(cfg, cfg.Cluster.MemberIDs())
->>>>>>> e04e4632
 	case haveWAL:
 		if cfg.ShouldDiscover() {
 			log.Printf("etcdserver: warn: ignoring discovery: etcd has already been initialized and has a valid log in %q", cfg.WALDir())
